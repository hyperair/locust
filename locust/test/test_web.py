<<<<<<< HEAD
# encoding: utf-8
=======
# -*- coding: utf-8 -*-

>>>>>>> e04b348e
import csv
import json
import sys
import traceback

import gevent
import requests
from gevent import wsgi

from locust import runners, stats, web
from locust.main import parse_options
from locust.runners import LocustRunner
from six.moves import StringIO

from .testcases import LocustTestCase


class TestWebUI(LocustTestCase):
    def setUp(self):
        super(TestWebUI, self).setUp()
        
        stats.global_stats.clear_all()
        parser = parse_options()[0]
        options = parser.parse_args([])[0]
        runners.locust_runner = LocustRunner([], options)
        
        web.request_stats.clear_cache()
        
        self._web_ui_server = wsgi.WSGIServer(('127.0.0.1', 0), web.app, log=None)
        gevent.spawn(lambda: self._web_ui_server.serve_forever())
        gevent.sleep(0.01)
        self.web_port = self._web_ui_server.server_port
    
    def tearDown(self):
        super(TestWebUI, self).tearDown()
        self._web_ui_server.stop()
    
    def test_index(self):
        self.assertEqual(200, requests.get("http://127.0.0.1:%i/" % self.web_port).status_code)
    
    def test_stats_no_data(self):
        self.assertEqual(200, requests.get("http://127.0.0.1:%i/stats/requests" % self.web_port).status_code)
    
    def test_stats(self):
        stats.global_stats.get("/test", "GET").log(120, 5612)
        response = requests.get("http://127.0.0.1:%i/stats/requests" % self.web_port)
        self.assertEqual(200, response.status_code)
        
        data = json.loads(response.text)
        self.assertEqual(2, len(data["stats"])) # one entry plus Total
        self.assertEqual("/test", data["stats"][0]["name"])
        self.assertEqual("GET", data["stats"][0]["method"])
        self.assertEqual(120, data["stats"][0]["avg_response_time"])
        
    def test_stats_cache(self):
        stats.global_stats.get("/test", "GET").log(120, 5612)
        response = requests.get("http://127.0.0.1:%i/stats/requests" % self.web_port)
        self.assertEqual(200, response.status_code)
        data = json.loads(response.text)
        self.assertEqual(2, len(data["stats"])) # one entry plus Total
        
        # add another entry
        stats.global_stats.get("/test2", "GET").log(120, 5612)
        data = json.loads(requests.get("http://127.0.0.1:%i/stats/requests" % self.web_port).text)
        self.assertEqual(2, len(data["stats"])) # old value should be cached now
        
        web.request_stats.clear_cache()
        
        data = json.loads(requests.get("http://127.0.0.1:%i/stats/requests" % self.web_port).text)
        self.assertEqual(3, len(data["stats"])) # this should no longer be cached
    
    def test_request_stats_csv(self):
        stats.global_stats.get("/test", "GET").log(120, 5612)
        response = requests.get("http://127.0.0.1:%i/stats/requests/csv" % self.web_port)
        self.assertEqual(200, response.status_code)
    
    def test_distribution_stats_csv(self):
        stats.global_stats.get("/test", "GET").log(120, 5612)
        response = requests.get("http://127.0.0.1:%i/stats/distribution/csv" % self.web_port)
        self.assertEqual(200, response.status_code)
    
    def test_request_stats_with_errors(self):
        stats.global_stats.get("/", "GET").log_error(Exception("Error1337"))
        response = requests.get("http://127.0.0.1:%i/stats/requests" % self.web_port)
        self.assertEqual(200, response.status_code)
        self.assertIn("Error1337", str(response.content))
    
    def test_exceptions(self):
        try:
            raise Exception(u"A cool test exception")
        except Exception as e:
            tb = sys.exc_info()[2]
            runners.locust_runner.log_exception("local", str(e), "".join(traceback.format_tb(tb)))
            runners.locust_runner.log_exception("local", str(e), "".join(traceback.format_tb(tb)))
        
        response = requests.get("http://127.0.0.1:%i/exceptions" % self.web_port)
        self.assertEqual(200, response.status_code)
        self.assertIn("A cool test exception", str(response.content))
        
        response = requests.get("http://127.0.0.1:%i/stats/requests" % self.web_port)
        self.assertEqual(200, response.status_code)
    
    def test_exceptions_csv(self):
        try:
            raise Exception("Test exception")
        except Exception as e:
            tb = sys.exc_info()[2]
            runners.locust_runner.log_exception("local", str(e), "".join(traceback.format_tb(tb)))
            runners.locust_runner.log_exception("local", str(e), "".join(traceback.format_tb(tb)))
        
        response = requests.get("http://127.0.0.1:%i/exceptions/csv" % self.web_port)
        self.assertEqual(200, response.status_code)
        
        reader = csv.reader(StringIO(response.text))
        rows = []
        for row in reader:
            rows.append(row)
        
        self.assertEqual(2, len(rows))
        self.assertEqual("Test exception", rows[1][1])
        self.assertEqual(2, int(rows[1][0]), "Exception count should be 2")<|MERGE_RESOLUTION|>--- conflicted
+++ resolved
@@ -1,9 +1,4 @@
-<<<<<<< HEAD
-# encoding: utf-8
-=======
 # -*- coding: utf-8 -*-
-
->>>>>>> e04b348e
 import csv
 import json
 import sys
